--- conflicted
+++ resolved
@@ -172,12 +172,6 @@
 
 
 @retry(
-<<<<<<< HEAD
-    stop=stop_after_attempt(10),  # Retry at most 5 times
-    wait=wait_random_exponential(
-        multiplier=1, max=60
-    ),  # Exponential backoff, random wait time between retries
-=======
     stop=stop_after_attempt(10),
     wait=wait_random_exponential(
         multiplier=1, max=60
@@ -212,7 +206,6 @@
 @retry(
     stop=stop_after_attempt(10),
     wait=tenacity.wait_fixed(20),  # Wait 20 seconds between retries
->>>>>>> bf7b79a3
 )
 def model_call_wrapper(
     model_name,
@@ -263,7 +256,6 @@
       return chat.send_message(messages[-1]).text
 
     return get_batch_responses(get_response)
-<<<<<<< HEAD
   elif "gemma" in model_name.lower():
     # Use VLLM server for Gemma models
     def get_response(messages):
@@ -285,9 +277,6 @@
         raise e
         
     return get_batch_responses(get_response)
-
-
-=======
   elif model_name in CLAUDE_COSTS:
     def get_response(messages):
       for message in messages:
@@ -301,42 +290,8 @@
       response = claude_request(model_url, data)
       return response
     return get_batch_responses(get_response)
-  elif "gemma" in model_url:
-    # gemma
-    pipe = pipeline(
-        "text-generation",
-        model=model_url,
-        model_kwargs={"torch_dtype": torch.bfloat16},
-        device="cuda" if torch.cuda.is_available() else "cpu",
-    )
-    responses = []
-    for messages in batch_messages:
-      for message in messages:
-        if message["role"] == "system":
-          message["role"] = "user"
-      new_messages = []
-      for i, message in enumerate(messages):
-        if message["role"] == "user":
-          if i == 0 or messages[i - 1]["role"] != "user":
-            new_messages.append(message)
-          else:
-            new_messages[-1]["content"] += "\n\n" + message["content"]
-        else:
-          new_messages.append(message)
-      messages = new_messages
-      outputs = pipe(messages, max_new_tokens=512)
-      assistant_response = outputs[0]["generated_text"][-1]["content"].strip()
-      responses.append(assistant_response)
-    return responses
-
-
-# @retry(
-#     stop=stop_after_attempt(5),  # Retry at most 5 times
-#     wait=wait_random_exponential(
-#         multiplier=1, max=60
-#     ),  # Exponential backoff, random wait time between retries
-# )
->>>>>>> bf7b79a3
+
+
 @retry(
     stop=stop_after_attempt(5),  # Retry at most 5 times
     wait=tenacity.wait_fixed(20),  # Wait 20 seconds between retries
